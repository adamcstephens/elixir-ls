defmodule ElixirLS.LanguageServer.Providers.Completion do
  @moduledoc """
  Auto-complete provider utilizing Elixir Sense

  We use Elixir Sense to retrieve auto-complete suggestions based on the source file text and cursor
  position, and then perform some additional processing on those suggestions to make them compatible
  with the Language Server Protocol. We also attempt to determine the context based on the line
  text before the cursor so we can filter out suggestions that are not relevant.
  """
  alias ElixirLS.LanguageServer.{SourceFile, Parser}
  alias ElixirLS.Utils.Matcher
  alias ElixirSense.Core.State
  alias ElixirSense.Core.Normalized.Code, as: NormalizedCode
  alias ElixirLS.LanguageServer.MarkdownUtils
  require Logger

  defmodule CompletionItem do
    @enforce_keys [:label, :kind, :insert_text, :tags]
    defstruct [
      :label,
      :kind,
      :detail,
      :documentation,
      :insert_text,
      :insert_text_mode,
      :filter_text,
      :label_details,
      :tags,
      :command,
      {:preselect, false},
      :additional_text_edit,
      :text_edit
    ]
  end

  @enforce_keys [:priority, :completion_item]
  defstruct [
    # Lower priority is shown higher in the result list
    :priority,
    :completion_item
  ]

  @func_snippets %{
    {"Kernel.SpecialForms", "case"} => "case $1 do\n\t$2 ->\n\t\t$0\nend",
    {"Kernel.SpecialForms", "with"} => "with $2 <- $1 do\n\t$0\nend",
    {"Kernel.SpecialForms", "cond"} => "cond do\n\t$1 ->\n\t\t$0\nend",
    {"Kernel.SpecialForms", "receive"} =>
      "receive do\n\t${1:{${2::message_type}, ${3:value}\\}} ->\n\t\t${0:# code}\nend\n",
    {"Kernel.SpecialForms", "fn"} => "fn $1 -> $0 end",
    {"Kernel.SpecialForms", "for"} => "for $1 <- $2 do\n\t$3\nend",
    {"Kernel.SpecialForms", "super"} => "super($1)",
    {"Kernel.SpecialForms", "quote"} => "quote do\n\t$0\nend",
    {"Kernel.SpecialForms", "try"} => "try do\n\t$0\nend",
    {"Kernel", "if"} => "if $1 do\n\t$0\nend",
    {"Kernel", "unless"} => "unless $1 do\n\t$0\nend",
    {"Kernel", "def"} => "def $1 do\n\t$0\nend",
    {"Kernel", "defp"} => "defp $1 do\n\t$0\nend",
    {"Kernel", "defcallback"} => "defcallback $1 :: $0",
    {"Kernel", "defdelegate"} => "defdelegate $1, to: $0",
    {"Kernel", "defexception"} => "defexception [${1::message}]",
    {"Kernel", "defguard"} => "defguard ${1:guard_name}($2) when $3",
    {"Kernel", "defguardp"} => "defguardp ${1:guard_name}($2) when $3",
    {"Kernel", "defimpl"} => "defimpl $1, for: $2 do\n\t$0\nend",
    {"Kernel", "defmacro"} => "defmacro $1 do\n\t$0\nend",
    {"Kernel", "defmacrocallback"} => "defmacrocallback $1 :: $0",
    {"Kernel", "defmacrop"} => "defmacrop $1 do\n\t$0\nend",
    {"Kernel", "defmodule"} => "defmodule $1 do\n\t$0\nend",
    {"Kernel", "defprotocol"} => "defprotocol $1 do\n\t$0\nend",
    {"Kernel", "defstruct"} => "defstruct $1: $2",
    {"ExUnit.Callbacks", "setup"} => "setup ${1:%{$2\\}} do\n\t$3\nend",
    {"ExUnit.Callbacks", "setup_all"} => "setup_all ${1:%{$2\\}} do\n\t$3\nend",
    {"ExUnit.Case", "test"} => "test \"$1\" do\n\t$0\nend",
    {"ExUnit.Case", "describe"} => "describe \"$1\" do\n\t$0\nend"
  }

  # Alternative snippets versions to be preferred when preceded by a pipe
  @pipe_func_snippets %{
    {"Kernel.SpecialForms", "case"} => "case do\n\t$1 ->\n\t\t$0\nend",
    {"Kernel", "if"} => "if do\n\t$0\nend",
    {"Kernel", "unless"} => "unless do\n\t$0\nend"
  }

  @use_name_only MapSet.new([
                   {"Kernel", "not"},
                   {"Kernel", "use"},
                   {"Kernel", "or"},
                   {"Kernel", "and"},
                   {"Kernel", "raise"},
                   {"Kernel", "reraise"},
                   {"Kernel", "in"},
                   {"Kernel.SpecialForms", "alias"},
                   {"Kernel.SpecialForms", "import"},
                   {"Kernel.SpecialForms", "require"},
                   "ExUnit.Assertions"
                 ])

  @operators ~w(
    @
    .
    + - ! ^ not
    **	
    * /	
    + -	
    ++ -- +++ --- .. <>
    in not in
    |> <<< >>> <<~ ~>> <~ ~> <~>
    < > <= >=
    == != =~ === !==
    && &&& and
    || ||| or
    =
    &
    =>
    |
    ::
    when
    <- \\\\
  )

  def trigger_characters do
    # VS Code's 24x7 autocompletion triggers automatically on alphanumeric characters. We add these
    # for "SomeModule." calls, @module_attrs, function capture, variable pinning, erlang module calls,
    # bitstring options and sigils
    [".", "@", "&", "%", "^", ":", "!", "-", "~"]
  end

  def completion(
        %Parser.Context{source_file: %SourceFile{text: text}, metadata: metadata},
        line,
        character,
        options
      ) do
    lines = SourceFile.lines(text)
    line_text = Enum.at(lines, line - 1, "")

    text_before_cursor = String.slice(line_text, 0, character - 1)
    text_after_cursor = String.slice(line_text, (character - 1)..-1//1)

    full_text_before_cursor =
      if line >= 2 do
        Enum.slice(lines, 0..(line - 2))
      else
        []
      end
      |> Kernel.++([text_before_cursor])
      |> Enum.join("\n")

    prefix = get_prefix(text_before_cursor)

    env = ElixirSense.Core.Metadata.get_cursor_env(metadata, {line, character})

    scope =
      case env do
        %State.Env{module: nil} -> :file
        %State.Env{function: {_, _}} -> :function
        %State.Env{typespec: {_, _}} -> :typespec
        %State.Env{} -> :module
      end

    def_before =
      try do
        cond do
          Regex.match?(~r/(defdelegate|defp?)\s*#{Regex.escape(prefix)}$/u, text_before_cursor) ->
            :def

          Regex.match?(
            ~r/(defguardp?|defmacrop?)\s*#{Regex.escape(prefix)}$/u,
            text_before_cursor
          ) ->
            :defmacro

          true ->
            nil
        end
      rescue
        Regex.CompileError -> nil
      end

    container_cursor_quoted =
      case NormalizedCode.Fragment.container_cursor_to_quoted(full_text_before_cursor,
             token_metadata: true,
             columns: true
           ) do
        {:ok, ast} -> ast
        _ -> nil
      end

    do_block_indent =
      if container_cursor_quoted != nil and Version.match?(System.version(), ">= 1.14.0-dev") do
        case Macro.path(container_cursor_quoted, &match?({:__cursor__, _, []}, &1)) do
          nil ->
            0

          [_cursor | rest] ->
            Enum.find_value(rest, 0, fn
              {_, meta, _} when is_list(meta) ->
                if Keyword.has_key?(meta, :do) do
                  line = Keyword.fetch!(meta, :line)
                  line_text = Enum.at(lines, line - 1, "")
                  String.length(line_text) - String.length(String.trim_leading(line_text))
                end

              _ ->
                nil
            end)
        end
      else
        lines
        |> Enum.slice(0..(line - 1))
        |> Enum.reverse()
        |> Enum.reduce_while({0, 0}, fn line_text, {do_count, indent} ->
          if Regex.match?(~r/(?<=\s|^)do\s*(#.*)?$/u, line_text) or
               Regex.match?(~r/(?<=\s|^)fn\s*.*(->)?(#.*)?$/u, line_text) do
            if do_count == 0 do
              {:halt,
               {0, String.length(line_text) - String.length(String.trim_leading(line_text))}}
            else
              {:cont, {do_count - 1, indent}}
            end
          else
            if Regex.match?(~r/(?<=\s|^)end[\s\)]*(#.*)?$/u, line_text) do
              {:cont, {do_count + 1, indent}}
            else
              {:cont, {do_count, indent}}
            end
          end
        end)
        |> elem(1)
      end

    line_indent = String.length(line_text) - String.length(String.trim_leading(line_text))

    pipe_before? =
      try do
        Regex.match?(~r/\|>\s*#{Regex.escape(prefix)}$/u, text_before_cursor)
      rescue
        Regex.CompileError -> false
      end

    capture_before? =
      try do
        Regex.match?(~r/&#{Regex.escape(prefix)}$/u, text_before_cursor)
      rescue
        Regex.CompileError -> false
      end

    context = %{
      container_cursor_to_quoted: container_cursor_quoted,
      text_before_cursor: text_before_cursor,
      text_after_cursor: text_after_cursor,
      prefix: prefix,
      remote_calls?: match?({:dot, _, _}, NormalizedCode.Fragment.cursor_context(prefix)),
      def_before: def_before,
      pipe_before?: pipe_before?,
      capture_before?: capture_before?,
      scope: scope,
      module: env.module,
      line: line,
      character: character,
      do_block_indent: do_block_indent,
      line_indent: line_indent
    }

    position_to_insert_alias =
      ElixirSense.Core.Metadata.get_position_to_insert_alias(metadata, {line, character}) ||
        {line, 1}

    context =
      Map.put(
        context,
        :position_to_insert_alias,
        SourceFile.elixir_position_to_lsp(text, position_to_insert_alias)
      )

    required_alias = Keyword.get(options, :auto_insert_required_alias, true)

    items =
      ElixirLS.LanguageServer.Providers.Completion.Suggestion.suggestions(text, line, character,
        required_alias: required_alias,
        metadata: metadata
      )
      |> maybe_reject_derived_functions(context, options)
      |> Enum.map(&from_completion_item(&1, context, options))
      |> maybe_add_do(context, options)
      |> maybe_add_keywords(context)
      |> Enum.reject(&is_nil/1)
      |> sort_items()
      |> Enum.map(& &1.completion_item)

    # add trigger signatures to arity 0 if there are higher arity completions that would trigger
    commands =
      items
      |> Enum.filter(&(&1.kind in [:function, :constant, :class]))
      |> Enum.group_by(&{&1.kind, &1.label})
      |> Map.new(fn {key, values} ->
        command = Enum.find_value(values, & &1.command)
        {key, command}
      end)

    items =
      items
      |> Enum.map(fn
        %CompletionItem{command: nil, kind: kind} = completion_item
        when kind in [:function, :constant, :class] ->
          command = commands[{kind, completion_item.label}]

          if command do
            %{completion_item | command: command, insert_text: "#{completion_item.label}($1)$0"}
          else
            completion_item
          end

        completion_item ->
          completion_item
      end)

    completion_list = %GenLSP.Structures.CompletionList{
      is_incomplete: is_incomplete(items),
      items: items_to_gen_lsp(items, options)
    }

    {:ok, completion_list}
  end

  defp maybe_add_do(completion_items, context, options) do
    hint =
      case Regex.scan(~r/(?<=\s|^)[a-z]+$/u, context.text_before_cursor) do
        [] -> ""
        [[match]] -> match
      end

    if hint in ["d", "do"] do
      item = %__MODULE__{
        priority: 0,
        completion_item: %CompletionItem{
          label: "do",
          kind: :keyword,
          detail: "reserved word",
          insert_text:
            if String.trim(context.text_after_cursor) == "" do
              if Keyword.get(options, :snippets_supported, false) do
                "do\n  $0\nend"
              else
                "do"
              end
            else
              "do: "
            end,
          tags: [],
          # force selection over other longer not exact completions
          preselect: hint == "do"
        }
      }

      [item | completion_items]
    else
      completion_items
    end
  end

  defp maybe_add_keywords(completion_items, context) do
    hint =
      case Regex.scan(~r/(?<=\s|^)[a-z]+$/u, context.text_before_cursor) do
        [] -> ""
        [[match]] -> match
      end

    if hint != "" do
      keyword_items =
        for keyword <- ~w(true false nil when end rescue catch else after),
            Matcher.match?(keyword, hint) do
          {insert_text, text_edit} =
            cond do
              keyword in ~w(rescue catch else after) ->
                if String.trim(context.text_after_cursor) == "" do
                  {nil,
                   %GenLSP.Structures.TextEdit{
                     range: %GenLSP.Structures.Range{
                       start: %GenLSP.Structures.Position{
                         line: context.line - 1,
                         character:
                           context.character - String.length(hint) - 1 -
                             max(context.line_indent - context.do_block_indent, 0)
                       },
                       end: %GenLSP.Structures.Position{
                         line: context.line - 1,
                         character: context.character - 1
                       }
                     },
                     new_text: "#{keyword}\n  "
                   }}
                else
                  {"#{keyword}: ", nil}
                end

              keyword == "when" ->
                {"when ", nil}

              keyword == "end" ->
                {nil,
                 %GenLSP.Structures.TextEdit{
                   range: %GenLSP.Structures.Range{
                     start: %GenLSP.Structures.Position{
                       line: context.line - 1,
                       character:
                         context.character - String.length(hint) - 1 -
                           max(context.line_indent - context.do_block_indent, 0)
                     },
                     end: %GenLSP.Structures.Position{
                       line: context.line - 1,
                       character: context.character - 1
                     }
                   },
                   new_text: "end\n"
                 }}

              true ->
                {keyword, nil}
            end

          %__MODULE__{
            priority: 0,
            completion_item: %CompletionItem{
              label: keyword,
              kind: :keyword,
              detail: "reserved word",
              insert_text: insert_text,
              text_edit: text_edit,
              tags: [],
              insert_text_mode: GenLSP.Enumerations.InsertTextMode.adjust_indentation(),
              preselect: hint == keyword
            }
          }
        end

      keyword_items ++ completion_items
    else
      completion_items
    end
  end

  ## Helpers

  defp is_incomplete(items) do
    if Enum.empty?(items) do
      false
    else
      # By returning isIncomplete = true we tell the client that it should
      # always fetch more results, this lets us control the ordering of
      # completions accurately
      true
    end
  end

  defp maybe_reject_derived_functions(suggestions, context, options) do
    locals_without_parens = Keyword.get(options, :locals_without_parens)
    signature_help_supported = Keyword.get(options, :signature_help_supported, false)
    capture_before? = context.capture_before?

    Enum.reject(suggestions, fn s ->
      s.type in [:function, :macro] and
        !capture_before? and
        s.arity < s.def_arity and
        signature_help_supported and
        function_name_with_parens?(s.name, s.arity, locals_without_parens) ==
          function_name_with_parens?(s.name, s.def_arity, locals_without_parens)
    end)
  end

  defp from_completion_item(
         %{type: :attribute, name: name, summary: summary},
         %{
           prefix: prefix,
           def_before: nil,
           capture_before?: false,
           pipe_before?: false
         },
         _options
       ) do
    name_only = String.trim_leading(name, "@")

    insert_text =
      case String.split(prefix, "@") do
        [_ | attribute_prefix] ->
          if String.starts_with?(name_only, attribute_prefix) do
            name_only
          else
            name
          end

        _ ->
          name
      end

    %__MODULE__{
      priority: 14,
      completion_item: %CompletionItem{
        label: name,
        kind: :enum_member,
        detail: "module attribute",
        documentation: name <> "\n" <> if(summary, do: summary, else: ""),
        insert_text: insert_text,
        filter_text: name_only,
        tags: []
      }
    }
  end

  defp from_completion_item(
         %{type: :variable, name: name},
         %{
           def_before: nil,
           pipe_before?: false,
           capture_before?: false
         },
         _options
       ) do
    %__MODULE__{
      priority: 13,
      completion_item: %CompletionItem{
        label: to_string(name),
        kind: :variable,
        detail: "variable",
        insert_text: name,
        tags: []
      }
    }
  end

  defp from_completion_item(
         %{type: :return, description: description, spec: spec, snippet: snippet},
         %{def_before: nil, capture_before?: false, pipe_before?: false},
         _options
       ) do
    snippet = Regex.replace(~r/"\$\{(.*)\}\$"/U, snippet, "${\\1}")

    %__MODULE__{
      priority: 15,
      completion_item: %CompletionItem{
        label: description,
        kind: :value,
        detail: "return value",
        documentation: spec,
        insert_text: snippet,
        tags: []
      }
    }
  end

  defp from_completion_item(
         %{
           type: :module,
           name: name,
           full_name: full_name,
           summary: summary,
           subtype: subtype,
           metadata: metadata,
           required_alias: required_alias
         },
         %{
           def_before: nil,
           position_to_insert_alias: {line_to_insert_alias, column_to_insert_alias}
         },
         options
       )
       when required_alias != nil do
    completion_without_additional_text_edit =
      from_completion_item(
        %{
          type: :module,
          name: name,
          full_name: full_name,
          summary: summary,
          subtype: subtype,
          metadata: metadata
        },
        %{def_before: nil},
        options
      )

    indentation =
      if column_to_insert_alias >= 1,
        do: 1..column_to_insert_alias |> Enum.map_join(fn _ -> " " end),
        else: ""

    alias_edit = indentation <> "alias " <> required_alias <> "\n"

    label_details =
      Map.update!(
        completion_without_additional_text_edit.completion_item.label_details,
        "description",
        &("alias " <> &1)
      )

    %CompletionItem{} = completion_item = completion_without_additional_text_edit.completion_item
<<<<<<< HEAD
    %__MODULE__{
      priority: 24,
      completion_item: %{
        completion_item
        | additional_text_edit: %GenLSP.Structures.TextEdit{
=======
    
    %__MODULE__{
      priority: 24,
      completion_item: %{completion_item | additional_text_edit: %GenLSP.Structures.TextEdit{
>>>>>>> 2b43483b
            range: %GenLSP.Structures.Range{
              start: %GenLSP.Structures.Position{line: line_to_insert_alias, character: 0},
              end: %GenLSP.Structures.Position{line: line_to_insert_alias, character: 0}
            },
            new_text: alias_edit
          },
          documentation: name <> "\n" <> summary,
          label_details: label_details
      }
    }
  end

  defp from_completion_item(
         %{
           type: :module,
           name: name,
           full_name: full_name,
           summary: summary,
           subtype: subtype,
           metadata: metadata
         },
         %{def_before: nil},
         _options
       ) do
    detail =
      if subtype do
        Atom.to_string(subtype)
      else
        "module"
      end

    kind =
      case subtype do
        :behaviour -> :interface
        :protocol -> :interface
        :exception -> :struct
        :struct -> :struct
        _ -> :module
      end

    label_details = %{
      "description" => full_name
    }

    label_details =
      if detail != "module", do: Map.put(label_details, "detail", detail), else: label_details

    insert_text =
      case name do
        ":" <> rest -> rest
        other -> other
      end

    priority =
      case subtype do
        :exception ->
          # show exceptions after functions
          18

        _ ->
          14
      end

    %__MODULE__{
      priority: priority,
      completion_item: %CompletionItem{
        label: name,
        kind: kind,
        detail: detail,
        documentation: summary <> "\n\n" <> MarkdownUtils.get_metadata_md(metadata),
        insert_text: insert_text,
        filter_text: name,
        label_details: label_details,
        tags: metadata_to_tags(metadata)
      }
    }
  end

  defp from_completion_item(
         %{
           type: :callback,
           subtype: subtype,
           args_list: args_list,
           name: name,
           summary: summary,
           arity: arity,
           origin: origin,
           metadata: metadata
         },
         context,
         options
       ) do
    if (context[:def_before] == :def && subtype == :macrocallback) ||
         (context[:def_before] == :defmacro && subtype == :callback) do
      nil
    else
      def_str =
        if context[:def_before] == nil do
          if subtype == :macrocallback do
            "defmacro "
          else
            "def "
          end
        end

      opts = Keyword.put(options, :with_parens?, true)
      insert_text = def_snippet(def_str, name, args_list, arity, opts)
      label = "#{def_str}#{name}/#{arity}"

      filter_text =
        if def_str do
          "#{def_str}#{name}"
        else
          name
        end

      %__MODULE__{
        priority: 12,
        completion_item: %CompletionItem{
          label: label,
          kind: :interface,
          detail: "#{origin} #{subtype}",
          documentation: summary <> "\n\n" <> MarkdownUtils.get_metadata_md(metadata),
          insert_text: insert_text,
          filter_text: filter_text,
          tags: metadata_to_tags(metadata)
        }
      }
    end
  end

  defp from_completion_item(
         %{
           type: :protocol_function,
           args_list: args_list,
           spec: _spec,
           name: name,
           summary: summary,
           arity: arity,
           origin: origin,
           metadata: metadata
         },
         context,
         options
       ) do
    unless context[:def_before] == :defmacro do
      def_str = if(context[:def_before] == nil, do: "def ")

      opts = Keyword.put(options, :with_parens?, true)
      insert_text = def_snippet(def_str, name, args_list, arity, opts)
      label = "#{def_str}#{name}/#{arity}"

      %__MODULE__{
        priority: 12,
        completion_item: %CompletionItem{
          label: label,
          kind: :interface,
          detail: "#{origin} protocol function",
          documentation: summary <> "\n\n" <> MarkdownUtils.get_metadata_md(metadata),
          insert_text: insert_text,
          filter_text: name,
          tags: metadata_to_tags(metadata)
        }
      }
    end
  end

  defp from_completion_item(
         %{
           type: :field,
           subtype: subtype,
           name: name,
           origin: origin,
           call?: call?,
           type_spec: type_spec,
           summary: summary,
           metadata: metadata
         },
         _context,
         _options
       ) do
    detail =
      case {subtype, origin} do
        {:map_key, _} -> "map key"
        {:struct_field, nil} -> "struct field"
        {:struct_field, module_name} -> "#{module_name} struct field"
        {:record_field, module_and_record} -> "#{module_and_record} record field"
      end

    summary =
      if summary != "" do
        "#{summary}\n\n" <> MarkdownUtils.get_metadata_md(metadata) <> "\n\n"
      else
        MarkdownUtils.get_metadata_md(metadata) <> "\n\n"
      end

    formatted_spec =
      if type_spec != "" do
        "```elixir\n#{type_spec}\n```\n"
      else
        ""
      end

    %__MODULE__{
      priority: 10,
      completion_item: %CompletionItem{
        label: to_string(name),
        detail: detail,
        insert_text: if(call?, do: name, else: "#{name}: "),
        documentation: summary <> formatted_spec,
        kind: :field,
        tags: []
      }
    }
  end

  defp from_completion_item(%{type: :param_option} = suggestion, context, _options) do
    %{
      name: name,
      type_spec: type_spec,
      origin: origin,
      subtype: subtype
    } =
      suggestion

    formatted_spec =
      if type_spec != "" do
        "\n\n```elixir\n#{type_spec}\n```\n"
      else
        ""
      end

    {insert_text, text_edit} =
      cond do
        subtype == :keyword and not String.ends_with?(context.prefix, ":") ->
          {"#{name}: ", nil}

        subtype == :keyword ->
          {"",
           %GenLSP.Structures.TextEdit{
             range: %GenLSP.Structures.Range{
               start: %GenLSP.Structures.Position{
                 line: context.line,
                 character: context.character - String.length(context.prefix)
               },
               end: %GenLSP.Structures.Position{
                 line: context.line,
                 character: context.character
               }
             },
             new_text: "#{name}: "
           }}

        match?(":" <> _, context.prefix) ->
          {name, nil}

        true ->
          {":#{name}", nil}
      end

    %__MODULE__{
      priority: 10,
      completion_item: %CompletionItem{
        label: to_string(name),
        detail: "#{origin} option",
        documentation: formatted_spec,
        insert_text: insert_text,
        text_edit: text_edit,
        kind: :field,
        tags: []
      }
    }
  end

  defp from_completion_item(
         %{type: :bitstring_option, name: name},
         _context,
         options
       ) do
    insert_text =
      case name do
        name when name in ["size", "unit"] ->
          function_snippet(
            name,
            ["integer"],
            1,
            "Kernel",
            options |> Keyword.merge(with_parens?: true)
          )

        other ->
          other
      end

    %__MODULE__{
      priority: 10,
      completion_item: %CompletionItem{
        label: name,
        detail: "bitstring option",
        insert_text: insert_text,
        kind: :type_parameter,
        tags: []
      }
    }
  end

  defp from_completion_item(
         %{type: :type_spec, metadata: metadata} = suggestion,
         _context,
         options
       ) do
    %{
      name: name,
      arity: arity,
      args_list: args_list,
      origin: origin,
      doc: doc,
      signature: signature,
      spec: spec
    } = suggestion

    formatted_spec =
      if spec != "" do
        "\n\n```elixir\n#{spec}\n```\n"
      else
        ""
      end

    snippet =
      if arity > 0 do
        "#{name}($0)"
      else
        "#{name}()"
      end

    signature_help_supported? = Keyword.get(options, :signature_help_supported, false)
    signature_after_complete? = Keyword.get(options, :signature_after_complete, true)

    trigger_signature? = signature_help_supported? && arity >= 1

    command =
      if trigger_signature? && signature_after_complete? do
        %{
          "title" => "Trigger Parameter Hint",
          "command" => "editor.action.triggerParameterHints"
        }
      end

    %__MODULE__{
      priority: 10,
      completion_item: %CompletionItem{
        label: name,
        detail: "typespec #{signature}",
        label_details: %{
          "detail" => "(#{Enum.join(args_list, ", ")})",
          "description" => if(origin, do: "#{origin}.#{name}/#{arity}", else: "#{name}/#{arity}")
        },
        documentation:
          "#{doc}\n\n#{MarkdownUtils.get_metadata_md(metadata)}\n\n#{formatted_spec}",
        insert_text: snippet,
        kind: :class,
        tags: metadata_to_tags(metadata),
        command: command
      }
    }
  end

  defp from_completion_item(%{type: :generic, kind: kind, label: label} = suggestion, _ctx, opts) do
    insert_text =
      cond do
        suggestion[:snippet] && Keyword.get(opts, :snippets_supported, false) ->
          suggestion[:snippet]

        insert_text = suggestion[:insert_text] ->
          insert_text

        true ->
          label
      end

    %__MODULE__{
      priority: suggestion[:priority] || 0,
      completion_item: %CompletionItem{
        label: label,
        detail: suggestion[:detail] || "",
        documentation: suggestion[:documentation] || "",
        insert_text: insert_text,
        filter_text: suggestion[:filter_text],
        kind: kind,
        command: suggestion[:command],
        tags: []
      }
    }
  end

  defp from_completion_item(
         %{
           arity: 0
         },
         %{
           pipe_before?: true
         },
         _options
       ),
       do: nil

  # import with only or except was used and the completion would need to change it
  # this is not trivial to implement and most likely not wanted so let's skip that
  defp from_completion_item(
         %{needed_import: needed_import},
         _context,
         _options
       )
       when needed_import != nil,
       do: nil

  defp from_completion_item(
         %{name: name, origin: origin} = item,
         %{def_before: nil} = context,
         options
       ) do
    completion = function_completion(item, context, options)

    if completion do
      completion =
        if name in @operators do
          %CompletionItem{} = completion_item = completion.completion_item
          %__MODULE__{
            completion
            | completion_item: %{completion_item | kind: :operator}
          }
        else
          completion
        end

      completion =
        if item.needed_require do
          {line_to_insert_require, column_to_insert_require} = context.position_to_insert_alias

          indentation =
            if column_to_insert_require >= 1,
              do: 1..column_to_insert_require |> Enum.map_join(fn _ -> " " end),
              else: ""

          require_edit = indentation <> "require " <> item.needed_require <> "\n"

          label_details =
            Map.update!(
              completion.completion_item.label_details,
              "description",
              &("require " <> &1)
            )

          %CompletionItem{} = completion_item = completion.completion_item
          %__MODULE__{
            completion
            | completion_item: %{completion_item | additional_text_edit: %GenLSP.Structures.TextEdit{
                    range: %GenLSP.Structures.Range{
                      start: %GenLSP.Structures.Position{
                        line: line_to_insert_require,
                        character: 0
                      },
                      end: %GenLSP.Structures.Position{line: line_to_insert_require, character: 0}
                    },
                    new_text: require_edit
                  },
                  label_details: label_details
              }
          }
        else
          completion
        end

      file_path = Keyword.get(options, :file_path)

      if snippet = snippet_for({origin, name}, Map.put(context, :file_path, file_path)) do
        %CompletionItem{} = completion_item = completion.completion_item
        %__MODULE__{
          completion
          | completion_item: %{completion_item | insert_text: snippet, label: name}
        }
      else
        completion
      end
    end
  end

  defp from_completion_item(_suggestion, _context, _options) do
    nil
  end

  defp snippet_for({"Kernel", "defmodule"}, %{file_path: file_path}) when is_binary(file_path) do
    # In a mix project the file_path can be something like "/some/code/path/project/lib/project/sub_path/my_file.ex"
    # so we'll try to guess the appropriate module name from the path
    "defmodule #{suggest_module_name(file_path)}$1 do\n\t$0\nend"
  end

  defp snippet_for({"Kernel", "defprotocol"}, %{file_path: file_path})
       when is_binary(file_path) do
    "defprotocol #{suggest_module_name(file_path)}$1 do\n\t$0\nend"
  end

  defp snippet_for(key, %{pipe_before?: true}) do
    # Get pipe-friendly version of snippet if available, otherwise fallback to standard
    Map.get(@pipe_func_snippets, key) || Map.get(@func_snippets, key)
  end

  defp snippet_for(key, _context) do
    Map.get(@func_snippets, key)
  end

  defp def_snippet(def_str, name, args, arity, opts) do
    if Keyword.get(opts, :snippets_supported, false) do
      "#{def_str}#{function_snippet(name, args, arity, "Kernel", opts)} do\n\t$0\nend"
    else
      "#{def_str}#{name}"
    end
  end

  def suggest_module_name(file_path) when is_binary(file_path) do
    file_path
    |> Path.split()
    |> Enum.reverse()
    |> do_suggest_module_name()
  end

  defp do_suggest_module_name([]), do: nil

  defp do_suggest_module_name([filename | reversed_path]) do
    filename
    |> String.split(".")
    |> case do
      [file, "ex"] ->
        do_suggest_module_name(reversed_path, [file], topmost_parent: "lib")

      [file, "exs"] ->
        if String.ends_with?(file, "_test") do
          do_suggest_module_name(reversed_path, [file], topmost_parent: "test")
        else
          nil
        end

      _otherwise ->
        nil
    end
  end

  defp do_suggest_module_name([dir | _rest], module_name_acc, topmost_parent: topmost)
       when dir == topmost do
    module_name_acc
    |> Enum.map(&Macro.camelize/1)
    |> Enum.join(".")
  end

  defp do_suggest_module_name(
         [probable_phoenix_dir | [project_web_dir | _] = rest],
         module_name_acc,
         opts
       )
       when probable_phoenix_dir in [
              "controllers",
              "views",
              "channels",
              "plugs",
              "endpoints",
              "sockets",
              "live",
              "components"
            ] do
    if String.ends_with?(project_web_dir, "_web") do
      # by convention Phoenix doesn't use these folders as part of the module names
      # for modules located inside them, so we'll try to do the same
      do_suggest_module_name(rest, module_name_acc, opts)
    else
      # when not directly under the *_web folder however then we should make the folder
      # part of the module's name
      do_suggest_module_name(rest, [probable_phoenix_dir | module_name_acc], opts)
    end
  end

  defp do_suggest_module_name([dir_name | rest], module_name_acc, opts) do
    do_suggest_module_name(rest, [dir_name | module_name_acc], opts)
  end

  defp do_suggest_module_name([], _module_name_acc, _opts) do
    # we went all the way up without ever encountering a 'lib' or a 'test' folder
    # so we ignore the accumulated module name because it's probably wrong/useless
    nil
  end

  def function_snippet(name, args, arity, origin, opts) do
    name = sanitize_function_name(name, origin)
    snippets_supported? = Keyword.get(opts, :snippets_supported, false)
    trigger_signature? = Keyword.get(opts, :trigger_signature?, false)
    capture_before? = Keyword.get(opts, :capture_before?, false)
    pipe_before? = Keyword.get(opts, :pipe_before?, false)
    with_parens? = Keyword.get(opts, :with_parens?, false)
    snippet = Keyword.get(opts, :snippet)

    cond do
      snippet && snippets_supported? && !pipe_before? && !capture_before? ->
        snippet

      capture_before? ->
        function_snippet_with_capture_before(name, arity, snippets_supported?)

      trigger_signature? ->
        text_after_cursor = Keyword.get(opts, :text_after_cursor, "")

        function_snippet_with_signature(
          name,
          text_after_cursor,
          snippets_supported?,
          with_parens?
        )

      has_text_after_cursor?(opts) ->
        name

      snippets_supported? ->
        function_snippet_with_args(name, arity, args, pipe_before?, with_parens?)

      true ->
        name
    end
  end

  defp function_snippet_with_args(name, arity, args_list, pipe_before?, with_parens?) do
    args_list =
      args_list
      |> Enum.map(&format_arg_for_snippet/1)
      |> remove_unused_default_args(arity)

    args_list =
      if pipe_before? do
        tl(args_list)
      else
        args_list
      end

    tabstops =
      args_list
      |> Enum.with_index()
      |> Enum.map(fn {arg, i} -> "${#{i + 1}:#{arg}}" end)

    {before_args, after_args} =
      if with_parens? do
        {"(", ")"}
      else
        {" ", ""}
      end

    Enum.join([name, before_args, Enum.join(tabstops, ", "), after_args])
  end

  defp function_snippet_with_signature(name, text_after_cursor, snippets_supported?, with_parens?) do
    cond do
      !with_parens? ->
        if String.starts_with?(text_after_cursor, " "), do: name, else: "#{name} "

      # Don't add the closing parenthesis to the snippet if the cursor is
      # immediately before a valid argument. This usually happens when we
      # want to wrap an existing variable or literal, e.g. using IO.inspect/2.
      !snippets_supported? || Regex.match?(~r/^[\p{L}0-9_:"'%<@\[\{]/u, text_after_cursor) ->
        "#{name}("

      true ->
        "#{name}($1)$0"
    end
  end

  defp function_snippet_with_capture_before(name, 0, _snippets_supported?) do
    "#{name}/0"
  end

  defp function_snippet_with_capture_before(name, arity, snippets_supported?) do
    if snippets_supported? do
      "#{name}${1:/#{arity}}$0"
    else
      "#{name}/#{arity}"
    end
  end

  defp has_text_after_cursor?(opts) do
    text =
      opts
      |> Keyword.get(:text_after_cursor, "")
      |> String.trim()

    text != ""
  end

  defp get_prefix(text_before_cursor) do
    regex = ~r/[\w0-9\._!\?\:@\->]+$/u

    case Regex.run(regex, text_before_cursor) do
      [prefix] -> prefix
      _ -> ""
    end
  end

  defp format_arg_for_snippet(arg) do
    arg
    |> String.replace("\\", "\\\\")
    |> String.replace("$", "\\$")
    |> String.replace("}", "\\}")
  end

  defp remove_unused_default_args(args, arity) do
    reversed_args = Enum.reverse(args)
    acc = {[], length(args) - arity}

    {result, _} =
      Enum.reduce(reversed_args, acc, fn arg, {result, remove_count} ->
        parts = String.split(arg, "\\\\\\\\")
        var = Enum.at(parts, 0) |> String.trim()
        default_value = Enum.at(parts, 1)

        if remove_count > 0 && default_value do
          {result, remove_count - 1}
        else
          {[var | result], remove_count}
        end
      end)

    result
  end

  defp function_completion(info, context, options) do
    %{
      type: type,
      args_list: args_list,
      name: name,
      summary: summary,
      arity: arity,
      spec: spec,
      origin: origin,
      metadata: metadata
    } = info

    %{
      remote_calls?: remote_calls?,
      pipe_before?: pipe_before?,
      capture_before?: capture_before?,
      text_after_cursor: text_after_cursor
    } = context

    locals_without_parens = Keyword.get(options, :locals_without_parens)
    signature_help_supported? = Keyword.get(options, :signature_help_supported, false)
    signature_after_complete? = Keyword.get(options, :signature_after_complete, true)
    with_parens? = remote_calls? || function_name_with_parens?(name, arity, locals_without_parens)

    trigger_signature? = signature_help_supported? && ((arity == 1 && !pipe_before?) || arity > 1)

    insert_text =
      cond do
        match?("~" <> _, name) ->
          "~" <> sigil_name = name
          sigil_name

        use_name_only?(origin, name) or String.starts_with?(text_after_cursor, "(") ->
          sanitize_function_name(name, origin)

        true ->
          function_snippet(
            name,
            args_list,
            arity,
            origin,
            Keyword.merge(
              options,
              pipe_before?: pipe_before?,
              capture_before?: capture_before?,
              trigger_signature?: trigger_signature?,
              locals_without_parens: locals_without_parens,
              text_after_cursor: text_after_cursor,
              with_parens?: with_parens?,
              snippet: info[:snippet]
            )
          )
      end

    footer = SourceFile.format_spec(spec, line_length: 30)

    command =
      if trigger_signature? && signature_after_complete? && !capture_before? do
        %{
          "title" => "Trigger Parameter Hint",
          "command" => "editor.action.triggerParameterHints"
        }
      end

    label = sanitize_function_name(name, origin)

    if label == name or remote_calls? do
      %__MODULE__{
        priority: 17,
        completion_item: %CompletionItem{
          label: label,
          kind: if(type == :function, do: :function, else: :constant),
          detail: to_string(type),
          label_details: %{
            "detail" => "(#{Enum.join(args_list, ", ")})",
            "description" => "#{origin}.#{label}/#{arity}"
          },
          documentation:
            summary <> "\n\n" <> MarkdownUtils.get_metadata_md(metadata) <> "\n\n" <> footer,
          insert_text: insert_text,
          tags: metadata_to_tags(metadata),
          command: command
        }
      }
    end
  end

  defp use_name_only?(module_name, function_name) do
    module_name in @use_name_only or {module_name, function_name} in @use_name_only or
      String.starts_with?(function_name, "__") or
      function_name =~ ~r/^[^\p{L}]+$/u
  end

  defp sort_items(items) do
    Enum.sort_by(items, fn %__MODULE__{priority: priority, completion_item: completion_item} ->
      # deprioritize deprecated
      priority =
        if completion_item.tags |> Enum.any?(&(&1 == :deprecated)) do
          priority + 30
        else
          priority
        end

      # this regex matches
      # :erlang_module
      # @module_attribute
      # __struct__
      # _underscored_function
      # __MODULE__
      # operators
      {priority, completion_item.label =~ ~r/^[^\p{L}]/u, completion_item.label}
    end)
  end

  defp items_to_gen_lsp(items, options) do
    snippets_supported = Keyword.get(options, :snippets_supported, false)

    items =
      Enum.reject(items, fn completion_item ->
        not snippets_supported and snippet?(completion_item)
      end)

    for {item, idx} <- Enum.with_index(items) do
      item_to_gen_lsp(item, idx, options)
    end
  end

  defp item_to_gen_lsp(%CompletionItem{} = completion_item, idx, options) do
    kind = completion_kind_gen_lsp(completion_item.kind)

    base_item = %GenLSP.Structures.CompletionItem{
      label: completion_item.label,
      kind: kind,
      detail: completion_item.detail,
      sort_text: String.pad_leading(to_string(idx), 8, "0"),
      filter_text: completion_item.filter_text,
      insert_text: completion_item.insert_text,
      preselect: if(completion_item.preselect, do: true, else: nil),
      command:
        if(completion_item.command, do: command_to_gen_lsp(completion_item.command), else: nil)
    }

    base_item =
      if completion_item.documentation do
        %{
          base_item
          | documentation: %GenLSP.Structures.MarkupContent{
              kind: GenLSP.Enumerations.MarkupKind.markdown(),
              value: completion_item.documentation
            }
        }
      else
        base_item
      end

    base_item =
      if completion_item.label_details do
        %{
          base_item
          | label_details: %GenLSP.Structures.CompletionItemLabelDetails{
              detail: completion_item.label_details["detail"],
              description: completion_item.label_details["description"]
            }
        }
      else
        base_item
      end

    base_item =
      if completion_item.additional_text_edit do
        %{base_item | additional_text_edits: [completion_item.additional_text_edit]}
      else
        base_item
      end

    base_item =
      if completion_item.text_edit do
        %{base_item | text_edit: completion_item.text_edit}
      else
        base_item
      end

    base_item =
      if completion_item.insert_text_mode do
        %{base_item | insert_text_mode: completion_item.insert_text_mode}
      else
        base_item
      end

    base_item =
      if Keyword.get(options, :snippets_supported, false) do
        %{base_item | insert_text_format: GenLSP.Enumerations.InsertTextFormat.snippet()}
      else
        %{base_item | insert_text_format: GenLSP.Enumerations.InsertTextFormat.plain_text()}
      end

    tags_supported = options |> Keyword.get(:tags_supported, [])

    base_item =
      if tags_supported != [] do
        completion_tags =
          completion_item.tags
          |> Enum.map(&tag_to_gen_lsp/1)
          |> Enum.filter(&(&1 != nil))
          |> Enum.filter(&(&1 in tags_supported))

        %{base_item | tags: if(completion_tags != [], do: completion_tags, else: nil)}
      else
        base_item
      end

    # deprecated as of Language Server Protocol Specification - 3.15
    base_item =
      if Keyword.get(options, :deprecated_supported, false) do
        %{
          base_item
          | deprecated:
              if(completion_item.tags |> Enum.any?(&(&1 == :deprecated)), do: true, else: nil)
        }
      else
        base_item
      end

    base_item
  end

  defp snippet?(completion_item = %CompletionItem{}) do
    completion_item.kind == :snippet ||
      (completion_item.insert_text != nil and
         String.match?(completion_item.insert_text, ~r/\${?\d/u))
  end

  # GenLSP helper functions
  defp completion_kind_gen_lsp(kind) do
    case kind do
      :text -> GenLSP.Enumerations.CompletionItemKind.text()
      :method -> GenLSP.Enumerations.CompletionItemKind.method()
      :function -> GenLSP.Enumerations.CompletionItemKind.function()
      :constructor -> GenLSP.Enumerations.CompletionItemKind.constructor()
      :field -> GenLSP.Enumerations.CompletionItemKind.field()
      :variable -> GenLSP.Enumerations.CompletionItemKind.variable()
      :class -> GenLSP.Enumerations.CompletionItemKind.class()
      :interface -> GenLSP.Enumerations.CompletionItemKind.interface()
      :module -> GenLSP.Enumerations.CompletionItemKind.module()
      :property -> GenLSP.Enumerations.CompletionItemKind.property()
      :unit -> GenLSP.Enumerations.CompletionItemKind.unit()
      :value -> GenLSP.Enumerations.CompletionItemKind.value()
      :enum -> GenLSP.Enumerations.CompletionItemKind.enum()
      :keyword -> GenLSP.Enumerations.CompletionItemKind.keyword()
      :snippet -> GenLSP.Enumerations.CompletionItemKind.snippet()
      :color -> GenLSP.Enumerations.CompletionItemKind.color()
      :file -> GenLSP.Enumerations.CompletionItemKind.file()
      :reference -> GenLSP.Enumerations.CompletionItemKind.reference()
      :folder -> GenLSP.Enumerations.CompletionItemKind.folder()
      :enum_member -> GenLSP.Enumerations.CompletionItemKind.enum_member()
      :constant -> GenLSP.Enumerations.CompletionItemKind.constant()
      :struct -> GenLSP.Enumerations.CompletionItemKind.struct()
      :event -> GenLSP.Enumerations.CompletionItemKind.event()
      :operator -> GenLSP.Enumerations.CompletionItemKind.operator()
      :type_parameter -> GenLSP.Enumerations.CompletionItemKind.type_parameter()
    end
  end

  defp tag_to_gen_lsp(:deprecated), do: GenLSP.Enumerations.CompletionItemTag.deprecated()
  defp tag_to_gen_lsp(_), do: nil

  defp command_to_gen_lsp(command) when is_map(command) do
    %GenLSP.Structures.Command{
      title: command["title"],
      command: command["command"],
      arguments: command["arguments"]
    }
  end

  defp metadata_to_tags(metadata) do
    # As of Language Server Protocol Specification - 3.18 only one tag is supported
    case metadata[:deprecated] do
      nil -> []
      _ -> [:deprecated]
    end
  end

  defp function_name_with_parens?(name, arity, locals_without_parens) do
    locals_without_parens = locals_without_parens || MapSet.new()
    name = String.to_atom(name)

    not (MapSet.member?(locals_without_parens, {name, arity}) or
           MapSet.member?(locals_without_parens, {name, :*}))
  end

  defp sanitize_function_name(name, origin) when origin in ["Kernel", "Kernel.SpecialForms"],
    do: name

  defp sanitize_function_name(name, _origin) do
    if not Regex.match?(~r/^([_\p{Ll}\p{Lo}][\p{L}\p{N}_]*[?!]?)$/u, name) do
      # not an allowed identifier - quote
      escaped =
        name
        |> String.replace("\\", "\\\\")
        |> String.replace("\"", "\\\"")

      "\"" <> escaped <> "\""
    else
      name
    end
  end
end<|MERGE_RESOLUTION|>--- conflicted
+++ resolved
@@ -593,18 +593,10 @@
       )
 
     %CompletionItem{} = completion_item = completion_without_additional_text_edit.completion_item
-<<<<<<< HEAD
-    %__MODULE__{
-      priority: 24,
-      completion_item: %{
-        completion_item
-        | additional_text_edit: %GenLSP.Structures.TextEdit{
-=======
     
     %__MODULE__{
       priority: 24,
       completion_item: %{completion_item | additional_text_edit: %GenLSP.Structures.TextEdit{
->>>>>>> 2b43483b
             range: %GenLSP.Structures.Range{
               start: %GenLSP.Structures.Position{line: line_to_insert_alias, character: 0},
               end: %GenLSP.Structures.Position{line: line_to_insert_alias, character: 0}
